<<<<<<< HEAD
<!DOCTYPE html>
<html lang="en">

<head>
    <meta charset="UTF-8">
    <meta name="viewport" content="width=device-width, initial-scale=1.0">
    <title>Enter Access Code - Data Mirroring</title>

    <!-- Link to local Roboto stylesheet -->
    <link href="{{ url_for('static', filename='fonts/roboto.css') }}" rel="stylesheet">

    <!-- Font Awesome -->
    <link href="https://cdnjs.cloudflare.com/ajax/libs/font-awesome/6.0.0-beta3/css/all.min.css" rel="stylesheet"
        integrity="sha384-5e2ESR8Ycmos6g3gAKr1Jvwye8sW4U1u/cAKulfVJnkakCcMqhOudbtPnvJ+nbv7" crossorigin="anonymous">

    <link href="{{ url_for('static', filename='css/style.css') }}" rel="stylesheet">
    <link href="{{ url_for('static', filename='css/enter_code.css') }}" rel="stylesheet">
</head>

<body>
    <div class="login-wrapper">
        <style nonce="{{ g.csp_nonce }}">
            .hidden {
                display: none !important;
            }
        </style>

        <!-- Cookie Banner Card -->
        <div id="cookie-banner" class="login-card">
            <h1>Cookies Notice</h1>
            <p>
                This website uses only essential cookies required for its functionality and to provide a secure
                experience.
                No tracking or third-party cookies are used. For more information, please see our
                <a href="https://github.com/dj-urg/data-mirroring/wiki/Privacy-Policy" target="_blank">Privacy
                    Policy</a>.
            </p>
            <button id="accept-cookies">Consent</button>
        </div>

        <!-- Access Code Form Card (initially hidden) -->
        <div id="access-code-section" class="login-card hidden">
            <h1 class="login-title">Enter Access Code</h1>
            <p class="login-subtitle">Please authenticate to continue</p>

            <form method="POST" class="login-form">
                <input type="hidden" name="csrf_token" value="{{ csrf_token() }}">

                <div class="form-group">
                    <label for="code">Password</label>
                    <input type="password" id="code" name="code" placeholder="Enter your access code" required
                        autocomplete="current-password">
                </div>

                <button type="submit" class="login-btn">
                    <span>Unlock Dashboard</span>
                    <i class="fas fa-arrow-right"></i>
                </button>
            </form>

            {% if error %}
            <div class="error-banner">
                <i class="fas fa-exclamation-circle"></i>
                <span>{{ error }}</span>
            </div>
            {% endif %}
=======
{% block head %}
<link href="{{ url_for('static', filename='css/enter_code.css') }}" rel="stylesheet">
{% endblock %}

{% block content %}
<div class="login-wrapper">
    <style nonce="{{ g.csp_nonce }}">
        .hidden {
            display: none !important;
        }
    </style>

    <!-- Cookie Banner Card -->
    <div id="cookie-banner" class="login-card">
        <h1>Cookies Notice</h1>
        <p>
            This website uses only essential cookies required for its functionality and to provide a secure experience.
            No tracking or third-party cookies are used. For more information, please see our
            <a href="https://github.com/dj-urg/data-mirroring/wiki/Privacy-Policy" target="_blank">Privacy Policy</a>.
        </p>
        <button id="accept-cookies">Consent</button>
    </div>

    <!-- Access Code Form Card (initially hidden) -->
    <div id="access-code-section" class="login-card hidden">
        <h1 class="login-title">Enter Access Code</h1>
        <p class="login-subtitle">Please authenticate to continue</p>

        <form method="POST" class="login-form">
            <input type="hidden" name="csrf_token" value="{{ csrf_token() }}">

            <div class="form-group">
                <label for="code">Password</label>
                <input type="password" id="code" name="code" placeholder="Enter your access code" required
                    autocomplete="current-password">
            </div>

            <button type="submit" class="login-btn">
                <span>Unlock Dashboard</span>
                <i class="fas fa-arrow-right"></i>
            </button>
        </form>

        {% if error %}
        <div class="error-banner">
            <i class="fas fa-exclamation-circle"></i>
            <span>{{ error }}</span>
>>>>>>> b5e46651
        </div>
        {% endif %}
    </div>
</div>

<<<<<<< HEAD
    <!-- Link to external JS file -->
    <script src="{{ url_for('static', filename='js/enter_code.js') }}"
        integrity="sha384-kUdWo88ybckya38s8bM/j1rKFL+bUPCpOBs7C5Iqtx0Nwxkkh9J/Nks2rLTY2YL3" crossorigin="anonymous"
        nonce="{{ csp_nonce }}" defer></script>
</body>

</html>
=======
<!-- Link to external JS file -->
<script src="{{ url_for('static', filename='js/enter_code.js') }}"
    integrity="sha384-kUdWo88ybckya38s8bM/j1rKFL+bUPCpOBs7C5Iqtx0Nwxkkh9J/Nks2rLTY2YL3" crossorigin="anonymous"
    nonce="{{ csp_nonce }}" defer></script>
{% endblock %}
>>>>>>> b5e46651
<|MERGE_RESOLUTION|>--- conflicted
+++ resolved
@@ -1,71 +1,3 @@
-<<<<<<< HEAD
-<!DOCTYPE html>
-<html lang="en">
-
-<head>
-    <meta charset="UTF-8">
-    <meta name="viewport" content="width=device-width, initial-scale=1.0">
-    <title>Enter Access Code - Data Mirroring</title>
-
-    <!-- Link to local Roboto stylesheet -->
-    <link href="{{ url_for('static', filename='fonts/roboto.css') }}" rel="stylesheet">
-
-    <!-- Font Awesome -->
-    <link href="https://cdnjs.cloudflare.com/ajax/libs/font-awesome/6.0.0-beta3/css/all.min.css" rel="stylesheet"
-        integrity="sha384-5e2ESR8Ycmos6g3gAKr1Jvwye8sW4U1u/cAKulfVJnkakCcMqhOudbtPnvJ+nbv7" crossorigin="anonymous">
-
-    <link href="{{ url_for('static', filename='css/style.css') }}" rel="stylesheet">
-    <link href="{{ url_for('static', filename='css/enter_code.css') }}" rel="stylesheet">
-</head>
-
-<body>
-    <div class="login-wrapper">
-        <style nonce="{{ g.csp_nonce }}">
-            .hidden {
-                display: none !important;
-            }
-        </style>
-
-        <!-- Cookie Banner Card -->
-        <div id="cookie-banner" class="login-card">
-            <h1>Cookies Notice</h1>
-            <p>
-                This website uses only essential cookies required for its functionality and to provide a secure
-                experience.
-                No tracking or third-party cookies are used. For more information, please see our
-                <a href="https://github.com/dj-urg/data-mirroring/wiki/Privacy-Policy" target="_blank">Privacy
-                    Policy</a>.
-            </p>
-            <button id="accept-cookies">Consent</button>
-        </div>
-
-        <!-- Access Code Form Card (initially hidden) -->
-        <div id="access-code-section" class="login-card hidden">
-            <h1 class="login-title">Enter Access Code</h1>
-            <p class="login-subtitle">Please authenticate to continue</p>
-
-            <form method="POST" class="login-form">
-                <input type="hidden" name="csrf_token" value="{{ csrf_token() }}">
-
-                <div class="form-group">
-                    <label for="code">Password</label>
-                    <input type="password" id="code" name="code" placeholder="Enter your access code" required
-                        autocomplete="current-password">
-                </div>
-
-                <button type="submit" class="login-btn">
-                    <span>Unlock Dashboard</span>
-                    <i class="fas fa-arrow-right"></i>
-                </button>
-            </form>
-
-            {% if error %}
-            <div class="error-banner">
-                <i class="fas fa-exclamation-circle"></i>
-                <span>{{ error }}</span>
-            </div>
-            {% endif %}
-=======
 {% block head %}
 <link href="{{ url_for('static', filename='css/enter_code.css') }}" rel="stylesheet">
 {% endblock %}
@@ -113,24 +45,13 @@
         <div class="error-banner">
             <i class="fas fa-exclamation-circle"></i>
             <span>{{ error }}</span>
->>>>>>> b5e46651
         </div>
         {% endif %}
     </div>
 </div>
 
-<<<<<<< HEAD
-    <!-- Link to external JS file -->
-    <script src="{{ url_for('static', filename='js/enter_code.js') }}"
-        integrity="sha384-kUdWo88ybckya38s8bM/j1rKFL+bUPCpOBs7C5Iqtx0Nwxkkh9J/Nks2rLTY2YL3" crossorigin="anonymous"
-        nonce="{{ csp_nonce }}" defer></script>
-</body>
-
-</html>
-=======
 <!-- Link to external JS file -->
 <script src="{{ url_for('static', filename='js/enter_code.js') }}"
     integrity="sha384-kUdWo88ybckya38s8bM/j1rKFL+bUPCpOBs7C5Iqtx0Nwxkkh9J/Nks2rLTY2YL3" crossorigin="anonymous"
     nonce="{{ csp_nonce }}" defer></script>
-{% endblock %}
->>>>>>> b5e46651
+{% endblock %}